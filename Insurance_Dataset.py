--- conflicted
+++ resolved
@@ -1,57 +1,74 @@
+# ==========================================================
+# 💡 PROGRAM ANALISIS DATA ASURANSI + PREDIKSI NAIVE BAYES
+# ==========================================================
+# Penulis: Adam Rizki, Faouza Adicha
+# Deskripsi:
+# Program ini memuat dataset asuransi, menampilkan visualisasi interaktif,
+# serta melatih model Naive Bayes untuk memprediksi status perokok (smoker).
+# ==========================================================
+
 import pandas as pd
-import numpy as np
+import matplotlib.pyplot as plt
 import seaborn as sns
-import matplotlib.pyplot as plt
-
-from sklearn.model_selection import train_test_split, GridSearchCV, StratifiedKFold
-from sklearn.preprocessing import StandardScaler, OneHotEncoder
-from sklearn.compose import ColumnTransformer
-from sklearn.pipeline import Pipeline
+from typing import List, Optional
+
+from sklearn.model_selection import train_test_split
+from sklearn.preprocessing import LabelEncoder
 from sklearn.naive_bayes import GaussianNB
-from sklearn.metrics import (
-    accuracy_score,
-    classification_report,
-    confusion_matrix,
-    ConfusionMatrixDisplay,
-)
-
-# --- KONFIGURASI ---
-FILE_PATH = "insurance.csv"
-TARGET_COLUMN = "charges"
-NUMERICAL_COLS = ["age", "bmi", "children"]
-CATEGORICAL_COLS = ["sex", "smoker", "region"]
-
-
-# --- FUNGSI PERSIAPAN DATA ---
-def load_and_prepare_data(filepath: str) -> pd.DataFrame:
-    df = pd.read_csv(filepath)
-
-    # Mengubah target menjadi kategori klasifikasi
-    df["charges_category"] = pd.qcut(df[TARGET_COLUMN], q=3, labels=["Rendah", "Sedang", "Tinggi"])
-    df = df.drop(TARGET_COLUMN, axis=1)
-
-    print(f"✅ Data dimuat ({len(df)} baris). Distribusi kategori:")
-    print(df["charges_category"].value_counts(), "\n")
-
+from sklearn.metrics import accuracy_score, classification_report, confusion_matrix
+
+
+# --- KONFIGURASI GLOBAL ---
+FILE_PATH = 'insurance.csv'  # Lokasi file CSV
+TARGET_COLUMN = 'charges'  # Kolom target analisis
+NUMERICAL_COLS = ['age', 'bmi', 'children', 'charges']
+CATEGORICAL_COLS = ['sex', 'smoker', 'region']
+
+
+# ==========================================================
+# 🧩 FUNGSI PENGOLAHAN DATA
+# ==========================================================
+def load_data(filepath: str) -> Optional[pd.DataFrame]:
+    """Memuat dataset dari file CSV."""
+    try:
+        df = pd.read_csv(filepath)
+        print(f"✅ Dataset berhasil dimuat dari '{filepath}'.")
+        return df
+    except FileNotFoundError:
+        print(f"❌ ERROR: File tidak ditemukan di '{filepath}'. Pastikan file CSV ada di direktori yang sama.")
+        return None
+
+
+def summarize_dataframe(df: pd.DataFrame, df_name: str = "DataFrame") -> None:
+    """Menampilkan ringkasan informasi dan statistik DataFrame."""
+    print(f"\n{'='*20} RINGKASAN: {df_name.upper()} {'='*20}")
+    print(f"Bentuk Data: {df.shape[0]} baris, {df.shape[1]} kolom")
+    print("\n--- Informasi Tipe Data ---")
+    df.info()
+    print("\n--- Statistik Deskriptif (Numerik) ---")
+    print(df.describe().round(2))
+    print("\n--- 5 Baris Pertama ---")
+    print(df.head())
+    print(f"{'='*58}\n")
+
+
+def handle_missing_values(df: pd.DataFrame) -> pd.DataFrame:
+    """Menangani nilai yang hilang dalam DataFrame."""
+    missing_count = df.isnull().sum().sum()
+    if missing_count > 0:
+        print(f"⚠️ Ditemukan {missing_count} nilai hilang. Menghapus baris terkait...")
+        df_cleaned = df.dropna()
+        print(f"✅ Nilai yang hilang telah dihapus. Sisa baris: {len(df_cleaned)}.")
+        return df_cleaned
+    print("👍 Tidak terdapat nilai hilang dalam dataset.")
     return df
 
 
-# --- PIPELINE ---
-def build_pipeline() -> Pipeline:
-    preprocessor = ColumnTransformer(
-        transformers=[
-            ("num", StandardScaler(), NUMERICAL_COLS),
-            ("cat", OneHotEncoder(drop="first"), CATEGORICAL_COLS),
-        ]
-    )
-
-<<<<<<< HEAD
-<<<<<<< HEAD
-    Args:
-        df (pd.DataFrame): DataFrame yang berisi data.
-        columns (List[str]): Daftar kolom yang akan divisualisasikan.
-        plot_type (str): Jenis plot ('numerical' atau 'categorical').
-    """
+# ==========================================================
+# 📊 FUNGSI VISUALISASI
+# ==========================================================
+def plot_distributions(df: pd.DataFrame, columns: List[str], plot_type: str) -> None:
+    """Membuat visualisasi distribusi untuk kolom numerik atau kategorikal."""
     if plot_type == 'numerical':
         plt.figure(figsize=(12, 8))
         for i, col in enumerate(columns, 1):
@@ -59,7 +76,7 @@
             sns.histplot(df[col], kde=True, bins=30)
             plt.title(f'Distribusi Kolom {col.capitalize()}', fontsize=12)
         plt.suptitle('Distribusi Variabel Numerik', fontsize=16, y=1.02)
-    
+
     elif plot_type == 'categorical':
         plt.figure(figsize=(14, 5))
         for i, col in enumerate(columns, 1):
@@ -67,7 +84,7 @@
             sns.countplot(x=col, data=df, palette='viridis', order=df[col].value_counts().index)
             plt.title(f'Distribusi Kolom {col.capitalize()}', fontsize=12)
         plt.suptitle('Distribusi Variabel Kategorikal', fontsize=16, y=1.02)
-        
+
     plt.tight_layout(rect=[0, 0, 1, 0.96])
     plt.show()
 
@@ -92,24 +109,20 @@
 
 
 def show_avg_charges_by_region(df: pd.DataFrame, target: str) -> None:
-    """Menampilkan dan menganalisis rata-rata biaya per wilayah."""
+    """Menampilkan rata-rata biaya asuransi per wilayah."""
     print("\n--- Rata-rata Biaya Asuransi per Wilayah ---")
     avg_charges = df.groupby('region')[target].mean().round(2).sort_values(ascending=False)
     print(avg_charges)
     print("-" * 45)
 
-from sklearn.model_selection import train_test_split
-from sklearn.preprocessing import LabelEncoder
-from sklearn.naive_bayes import GaussianNB
-from sklearn.metrics import accuracy_score, classification_report, confusion_matrix
-
+
+# ==========================================================
+# 🤖 MODEL NAIVE BAYES
+# ==========================================================
 def run_naive_bayes(df: pd.DataFrame):
-    """
-    Menerapkan algoritma Naive Bayes untuk memprediksi status perokok.
-    """
+    """Menerapkan algoritma Naive Bayes untuk memprediksi status perokok."""
     print("\n🚀 Memulai pelatihan model Naive Bayes untuk prediksi 'smoker'...")
 
-    # Salin data agar aman
     data = df.copy()
 
     # Encode kolom kategorikal
@@ -119,21 +132,21 @@
         data[col] = le.fit_transform(data[col])
         label_encoders[col] = le
 
-    # Pisahkan fitur (X) dan target (y)
+    # Fitur dan target
     X = data[['age', 'bmi', 'children', 'sex', 'region']]
     y = data['smoker']
 
-    # Bagi data menjadi train dan test
+    # Split train/test
     X_train, X_test, y_train, y_test = train_test_split(X, y, test_size=0.2, random_state=42)
 
-    # Buat model dan latih
+    # Buat dan latih model
     model = GaussianNB()
     model.fit(X_train, y_train)
 
     # Prediksi
     y_pred = model.predict(X_test)
 
-    # Evaluasi hasil
+    # Evaluasi
     acc = accuracy_score(y_test, y_pred)
     print(f"\n✅ Akurasi Model: {acc:.2f}")
     print("\n📊 Laporan Klasifikasi:")
@@ -142,9 +155,11 @@
     print(confusion_matrix(y_test, y_pred))
 
 
+# ==========================================================
+# 🧭 MENU INTERAKTIF
+# ==========================================================
 def show_menu():
-    """Menampilkan menu pilihan untuk pengguna."""
-    print("\n--- MENU VISUALISASI DATA ASURANSI ---")
+    print("\n--- MENU ANALISIS DATA ASURANSI ---")
     print("1. Tampilkan Distribusi Variabel Numerik")
     print("2. Tampilkan Distribusi Variabel Kategorikal")
     print("3. Tampilkan Perbandingan Biaya (Perokok vs. Bukan Perokok)")
@@ -153,13 +168,11 @@
     print("6. Tampilkan Ulang Ringkasan Data")
     print("7. Jalankan Model Naive Bayes untuk Prediksi 'Smoker'")
     print("8. Keluar")
-    print("-" * 41)
+    print("-" * 45)
 
 
 def main():
-    """
-    Fungsi utama untuk menjalankan alur analisis data secara interaktif.
-    """
+    """Fungsi utama untuk menjalankan alur analisis."""
     data = load_data(FILE_PATH)
     if data is None:
         return
@@ -172,16 +185,12 @@
         choice = input("Pilih opsi (1-8): ")
 
         if choice == '1':
-            print("\nMembuat plot distribusi variabel numerik...")
             plot_distributions(cleaned_data, NUMERICAL_COLS, 'numerical')
         elif choice == '2':
-            print("\nMembuat plot distribusi variabel kategorikal...")
             plot_distributions(cleaned_data, CATEGORICAL_COLS, 'categorical')
         elif choice == '3':
-            print("\nMembuat plot perbandingan biaya perokok...")
             plot_smoker_vs_charges(cleaned_data, TARGET_COLUMN)
         elif choice == '4':
-            print("\nMembuat heatmap korelasi...")
             plot_correlation_heatmap(cleaned_data, NUMERICAL_COLS)
         elif choice == '5':
             show_avg_charges_by_region(cleaned_data, TARGET_COLUMN)
@@ -190,28 +199,16 @@
         elif choice == '7':
             run_naive_bayes(cleaned_data)
         elif choice == '8':
-            print("\nTerima kasih telah menggunakan program analisis ini. Sampai jumpa!")
+            print("\nTerima kasih telah menggunakan program analisis ini. 👋")
             break
         else:
-            print("\n❌ Pilihan tidak valid. Silakan masukkan angka antara 1 hingga 7.")
-
-
+            print("\n❌ Pilihan tidak valid. Masukkan angka 1–8.")
+
+
+# ==========================================================
+# 🚀 EKSEKUSI PROGRAM
+# ==========================================================
 if __name__ == "__main__":
     sns.set_style("whitegrid")
     plt.rcParams['figure.dpi'] = 100
-    main()
-=======
-=======
->>>>>>> 44cd5949
-    pipeline = Pipeline(
-        steps=[
-            ("preprocessor", preprocessor),
-            ("classifier", GaussianNB()),
-        ]
-    )
-<<<<<<< HEAD
-    return pipeline
->>>>>>> 44cd5949a1b24767971fbfbd6a1238a1e455e7b5
-=======
-    return pipeline
->>>>>>> 44cd5949
+    main()